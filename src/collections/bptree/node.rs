use super::map::BptreeErr;
use std::ptr;
use std::cmp::PartialOrd;

const CAPACITY: usize = 5;
const L_CAPACITY: usize = CAPACITY + 1;

<<<<<<< HEAD
// We have to define our own "Option" style type to provide correct ording with PartialOrd
// as Option puts None before Some.

#[derive(PartialEq, PartialOrd, Clone, Eq, Ord, Debug, Hash)]
enum OptionNode<T> {
    Some(T),
    None,
}

pub struct BptreeLeaf<K, V> {
    /* These options get null pointer optimised for us :D */
    key: [OptionNode<K>; CAPACITY],
    value: [OptionNode<V>; CAPACITY],
    parent: *mut BptreeNode<K, V>,
    parent_idx: u16,
    capacity: u16,
    tid: u64,
}

pub struct BptreeBranch<K, V> {
    key: [OptionNode<K>; CAPACITY],
    links: [*mut BptreeNode<K, V>; L_CAPACITY],
=======
pub enum BptreeNodeInner<K, V> {
    Leaf {
        value: [Option<V>; CAPACITY],
    },
    Branch {
        links: [*mut BptreeNode<K, V>; L_CAPACITY],
    },
}

pub struct BptreeNode<K, V> {
    key: [Option<K>; CAPACITY],
    inner: BptreeNodeInner<K, V>,
>>>>>>> 532471a3
    parent: *mut BptreeNode<K, V>,
    parent_idx: u16,
    capacity: u16,
    tid: u64,
}

impl<K, V> BptreeNode<K, V>
where
    K: Clone + PartialEq + Ord,
    V: Clone,
{
    pub fn new_leaf(tid: u64) -> Self {
<<<<<<< HEAD
        BptreeNode::Leaf {
            inner: BptreeLeaf {
                key: [OptionNode::None, OptionNode::None, OptionNode::None, OptionNode::None, OptionNode::None],
                value: [OptionNode::None, OptionNode::None, OptionNode::None, OptionNode::None, OptionNode::None],
                parent: ptr::null_mut(),
                parent_idx: 0,
                capacity: 0,
                tid: tid,
=======
        BptreeNode {
            key: [None, None, None, None, None],
            inner: BptreeNodeInner::Leaf {
                // value = mem::uninitialized();
                value: [None, None, None, None, None],
>>>>>>> 532471a3
            },
            parent: ptr::null_mut(),
            parent_idx: 0,
            capacity: 0,
            tid: tid,
        }
    }

    fn new_branch(
        key: K,
        left: *mut BptreeNode<K, V>,
        right: *mut BptreeNode<K, V>,
        tid: u64,
    ) -> Self {
<<<<<<< HEAD
        BptreeNode::Branch {
            inner: BptreeBranch {
                key: [OptionNode::Some(key), OptionNode::None, OptionNode::None, OptionNode::None, OptionNode::None],
=======
        BptreeNode {
            key: [Some(key), None, None, None, None],
            inner: BptreeNodeInner::Branch {
                // links = mem::uninitialized();
                // links[0] = ;
                // links[1] = ;
>>>>>>> 532471a3
                links: [
                    left,
                    right,
                    ptr::null_mut(),
                    ptr::null_mut(),
                    ptr::null_mut(),
                    ptr::null_mut(),
                ],
            },
            parent: ptr::null_mut(),
            parent_idx: 0,
            capacity: 1,
            tid: tid,
        }
    }

    // Recurse and search.
    pub fn search(&self, key: &K) -> Option<&V> {
<<<<<<< HEAD
        unimplemented!();
        match self {
            &BptreeNode::Leaf { ref inner } => None,
            &BptreeNode::Branch { ref inner } => None,
        }
=======
        None
    }

    pub fn contains(&self, key: &K) -> bool {
        self.search(key).is_some()
>>>>>>> 532471a3
    }

    // Is there really a condition where we would actually fail to insert?
    // if K already exists?
    pub fn insert(&mut self, key: K, value: V) -> Result<*mut BptreeNode<K, V>, BptreeErr> {
        /* Should we auto split? */
        match self.key.binary_search(&Some(key)) {
            Ok(idx) => {
                println!("{:?}", idx);
            }
            Err(idx) => {
                println!("{:?}", idx);
            }
        };


        Ok(ptr::null_mut())
    }

    pub fn update(&mut self, key: K, value: V) {
        /* If not present, insert */
        /* If present, replace */
        unimplemented!()
    }

    // Should this be a reference?
    pub fn remove(&mut self, key: &K) -> Option<(K, V)> {
        /* If present, remove */
        /* Else nothing, no-op */
        unimplemented!();
        None
    }

    /* Return if the node is valid */
    fn verify() -> bool {
        unimplemented!();
        false
    }

    fn map_nodes() -> () {
        unimplemented!()
    }
}

#[cfg(test)]
mod tests {
    use super::BptreeNode;

    #[test]
<<<<<<< HEAD
    fn test_node_leaf_basic() {
        let mut leaf: BptreeNode<u64, u64> = BptreeNode::new_leaf(0);

        // Insert
        assert!(leaf.insert(0, 0).is_ok())

        // Delete
        // Search
    }

    #[test]
    fn test_node_leaf_split() {
=======
    fn test_node_leaf() {
        let mut leaf: BptreeNode<u64, u64> = BptreeNode::new_leaf(0);
        // Insert values
        let r1 = leaf.insert(4, 0);
        assert!(r1.is_ok());
        assert!(leaf.contains(&4));

        let r2 = leaf.insert(5, 0);
        assert!(r2.is_ok());
        assert!(leaf.contains(&5));
        // How do I hand the duplicate without update?
        let r3 = leaf.insert(5, 0);
        assert!(r3.is_err());

        let r4 = leaf.insert(3, 0);
        assert!(r4.is_ok());
        assert!(leaf.contains(&3));
        // remove values
        //  from tail
        //  from head
        //  from centre
        //  what happens when low cap and no parent?
        // what happens when full? Do we split the leaf?
        // verify the node
>>>>>>> 532471a3
    }
}<|MERGE_RESOLUTION|>--- conflicted
+++ resolved
@@ -5,7 +5,6 @@
 const CAPACITY: usize = 5;
 const L_CAPACITY: usize = CAPACITY + 1;
 
-<<<<<<< HEAD
 // We have to define our own "Option" style type to provide correct ording with PartialOrd
 // as Option puts None before Some.
 
@@ -15,20 +14,6 @@
     None,
 }
 
-pub struct BptreeLeaf<K, V> {
-    /* These options get null pointer optimised for us :D */
-    key: [OptionNode<K>; CAPACITY],
-    value: [OptionNode<V>; CAPACITY],
-    parent: *mut BptreeNode<K, V>,
-    parent_idx: u16,
-    capacity: u16,
-    tid: u64,
-}
-
-pub struct BptreeBranch<K, V> {
-    key: [OptionNode<K>; CAPACITY],
-    links: [*mut BptreeNode<K, V>; L_CAPACITY],
-=======
 pub enum BptreeNodeInner<K, V> {
     Leaf {
         value: [Option<V>; CAPACITY],
@@ -41,7 +26,6 @@
 pub struct BptreeNode<K, V> {
     key: [Option<K>; CAPACITY],
     inner: BptreeNodeInner<K, V>,
->>>>>>> 532471a3
     parent: *mut BptreeNode<K, V>,
     parent_idx: u16,
     capacity: u16,
@@ -54,22 +38,11 @@
     V: Clone,
 {
     pub fn new_leaf(tid: u64) -> Self {
-<<<<<<< HEAD
-        BptreeNode::Leaf {
-            inner: BptreeLeaf {
-                key: [OptionNode::None, OptionNode::None, OptionNode::None, OptionNode::None, OptionNode::None],
-                value: [OptionNode::None, OptionNode::None, OptionNode::None, OptionNode::None, OptionNode::None],
-                parent: ptr::null_mut(),
-                parent_idx: 0,
-                capacity: 0,
-                tid: tid,
-=======
         BptreeNode {
             key: [None, None, None, None, None],
             inner: BptreeNodeInner::Leaf {
                 // value = mem::uninitialized();
                 value: [None, None, None, None, None],
->>>>>>> 532471a3
             },
             parent: ptr::null_mut(),
             parent_idx: 0,
@@ -84,18 +57,12 @@
         right: *mut BptreeNode<K, V>,
         tid: u64,
     ) -> Self {
-<<<<<<< HEAD
-        BptreeNode::Branch {
-            inner: BptreeBranch {
-                key: [OptionNode::Some(key), OptionNode::None, OptionNode::None, OptionNode::None, OptionNode::None],
-=======
         BptreeNode {
-            key: [Some(key), None, None, None, None],
+            key: [OptionNode::Some(key), OptionNode::None, OptionNode::None, OptionNode::None, OptionNode::None],
             inner: BptreeNodeInner::Branch {
                 // links = mem::uninitialized();
                 // links[0] = ;
                 // links[1] = ;
->>>>>>> 532471a3
                 links: [
                     left,
                     right,
@@ -114,19 +81,12 @@
 
     // Recurse and search.
     pub fn search(&self, key: &K) -> Option<&V> {
-<<<<<<< HEAD
         unimplemented!();
-        match self {
-            &BptreeNode::Leaf { ref inner } => None,
-            &BptreeNode::Branch { ref inner } => None,
-        }
-=======
         None
     }
 
     pub fn contains(&self, key: &K) -> bool {
         self.search(key).is_some()
->>>>>>> 532471a3
     }
 
     // Is there really a condition where we would actually fail to insert?
@@ -176,21 +136,7 @@
     use super::BptreeNode;
 
     #[test]
-<<<<<<< HEAD
     fn test_node_leaf_basic() {
-        let mut leaf: BptreeNode<u64, u64> = BptreeNode::new_leaf(0);
-
-        // Insert
-        assert!(leaf.insert(0, 0).is_ok())
-
-        // Delete
-        // Search
-    }
-
-    #[test]
-    fn test_node_leaf_split() {
-=======
-    fn test_node_leaf() {
         let mut leaf: BptreeNode<u64, u64> = BptreeNode::new_leaf(0);
         // Insert values
         let r1 = leaf.insert(4, 0);
@@ -214,6 +160,9 @@
         //  what happens when low cap and no parent?
         // what happens when full? Do we split the leaf?
         // verify the node
->>>>>>> 532471a3
+    }
+
+    #[test]
+    fn test_node_leaf_split() {
     }
 }